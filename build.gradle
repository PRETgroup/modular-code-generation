version '0.4.5'

buildscript {
<<<<<<< HEAD
  ext.kotlin_version = '1.3.21'
=======
  ext.kotlin_version = '1.2.41'
>>>>>>> 401b2c86
  repositories {
    mavenCentral()
  }
  dependencies {
    classpath "org.jetbrains.kotlin:kotlin-gradle-plugin:$kotlin_version"
  }
}

apply plugin: 'kotlin'
apply plugin: 'application'
apply plugin: 'jacoco'

mainClassName = 'me.nallen.modularcodegeneration.AppKt'

defaultTasks 'run'

repositories {
  mavenCentral()
  jcenter()
}

dependencies {
  compile "org.jetbrains.kotlin:kotlin-reflect:$kotlin_version"
  compile "org.jetbrains.kotlin:kotlin-stdlib:$kotlin_version"
  testCompile 'junit:junit:4.11'
  testCompile "org.jetbrains.kotlin:kotlin-test-junit:$kotlin_version"
  testCompile 'io.kotlintest:kotlintest:2.0.7'
  compile "com.fasterxml.jackson.core:jackson-databind:2.9.5"
  compile "com.fasterxml.jackson.module:jackson-module-kotlin:2.9.5"
  compile "com.fasterxml.jackson.dataformat:jackson-dataformat-yaml:2.9.5"
  compile "com.fasterxml.jackson.dataformat:jackson-dataformat-xml:2.9.5"
  compile "com.xenomachina:kotlin-argparser:2.0.3"
  compile "com.hubspot.jinjava:jinjava:2.4.14"
  compile "org.slf4j:slf4j-simple:1.7.25"
}

jacocoTestReport {
  reports {
    xml.enabled true
    html.enabled true
  }
}

test {
  testLogging {
    events = ["standard_out", "passed", "failed", "skipped"]
  }
}

jar {
  manifest {
    attributes 'Main-Class': 'me.nallen.modularcodegeneration.CliKt'
  }

  from { configurations.compile.collect { it.isDirectory() ? it : zipTree(it) } }
}

task wrapper(type: Wrapper) {
  gradleVersion = "4.2"
}<|MERGE_RESOLUTION|>--- conflicted
+++ resolved
@@ -1,11 +1,7 @@
 version '0.4.5'
 
 buildscript {
-<<<<<<< HEAD
   ext.kotlin_version = '1.3.21'
-=======
-  ext.kotlin_version = '1.2.41'
->>>>>>> 401b2c86
   repositories {
     mavenCentral()
   }
